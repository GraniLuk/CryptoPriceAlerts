--- conflicted
+++ resolved
@@ -1,17 +1,18 @@
-from datetime import datetime
 import json
 import logging
 import os
+from datetime import datetime
+
+from ratio_metric import log_custom_metric
+from shared_code.bybit_integration import execute_bybit_action
+from shared_code.price_cache import price_cache
+from shared_code.price_check import get_crypto_candle
+from shared_code.utils import (
+    get_alerts_from_azure,
+    save_alerts_to_azure,
+    send_telegram_message,
+)
 from telegram_logging_handler import app_logger
-from shared_code.price_cache import price_cache
-from shared_code.utils import get_alerts_from_azure, save_alerts_to_azure, send_telegram_message
-<<<<<<< HEAD
-from shared_code.price_check import get_crypto_price
-from shared_code.bybit_integration import execute_bybit_action
-=======
-from shared_code.price_check import get_crypto_candle
->>>>>>> 215b8a57
-from ratio_metric import log_custom_metric
 
 
 async def process_alerts():
@@ -21,40 +22,40 @@
         telegram_chat_id = os.environ["TELEGRAM_CHAT_ID"]
         coingecko_api_key = os.environ["COINGECKO_API_KEY"]
 
-        alerts = get_alerts_from_azure('alerts.json')
+        alerts = get_alerts_from_azure("alerts.json")
 
         if alerts is None:
             app_logger.error("Failed to get alerts from Azure Storage.")
             return
-        
-        alerts = [alert for alert in alerts if not alert['triggered_date']]
+
+        alerts = [alert for alert in alerts if not alert["triggered_date"]]
         any_alert_triggered = False
-        
+
         for alert in alerts:
             condition_met = False
-            
+
             # Handle different alert types
-            if alert.get('type') == 'ratio':
+            if alert.get("type") == "ratio":
                 # For ratio alerts, we need prices for both symbols
                 # Get candle data for both symbols
-                candle1 = get_crypto_candle(alert['symbol1'])
-                candle2 = get_crypto_candle(alert['symbol2'])
-                
+                candle1 = get_crypto_candle(alert["symbol1"])
+                candle2 = get_crypto_candle(alert["symbol2"])
+
                 if candle1 and candle2:
                     # When checking ratios, we need to consider the most extreme cases
                     # For ratio > alert: check highest value of symbol1 / lowest value of symbol2
                     # For ratio < alert: check lowest value of symbol1 / highest value of symbol2
-                    if alert['operator'] == ">":
+                    if alert["operator"] == ">":
                         # Most optimistic ratio for triggering ">" condition: high1/low2
                         if candle2.low != 0:  # Prevent division by zero
                             ratio = candle1.high / candle2.low
-                            condition_met = ratio > alert['price']
-                    elif alert['operator'] == "<":
+                            condition_met = ratio > alert["price"]
+                    elif alert["operator"] == "<":
                         # Most optimistic ratio for triggering "<" condition: low1/high2
                         if candle2.high != 0:  # Prevent division by zero
                             ratio = candle1.low / candle2.high
-                            condition_met = ratio < alert['price']
-                    
+                            condition_met = ratio < alert["price"]
+
                     # Use current close prices for logging metrics
                     if candle2.close != 0:
                         current_ratio = candle1.close / candle2.close
@@ -62,114 +63,132 @@
                         log_custom_metric(
                             name="crypto_ratio",
                             value=current_ratio,
-                            attributes={"symbol1": alert['symbol1'], "symbol2": alert['symbol2']}
+                            attributes={
+                                "symbol1": alert["symbol1"],
+                                "symbol2": alert["symbol2"],
+                            },
                         )
-                        logging.info(f"Logged ratio metric for {alert['symbol1']}/{alert['symbol2']}: {current_ratio:.4f}")
-                        
+                        logging.info(
+                            f"Logged ratio metric for {alert['symbol1']}/{alert['symbol2']}: {current_ratio:.4f}"
+                        )
+
                     if condition_met:
                         # For display in notification, use current close prices
-                        current_ratio = candle1.close / candle2.close if candle2.close != 0 else 0
+                        current_ratio = (
+                            candle1.close / candle2.close if candle2.close != 0 else 0
+                        )
                         message = f"🚨 Ratio Alert for {alert['symbol1']}/{alert['symbol2']}!\n"
                         message += f"Current ratio: {current_ratio:.4f}\n"
-                        message += f"Alert condition: {alert['price']} {alert['operator']}\n"
+                        message += (
+                            f"Alert condition: {alert['price']} {alert['operator']}\n"
+                        )
                         message += f"Current prices:\n"
                         message += f"{alert['symbol1']}: ${candle1.close:.2f} (Range: ${candle1.low:.2f}-${candle1.high:.2f})\n"
                         message += f"{alert['symbol2']}: ${candle2.close:.2f} (Range: ${candle2.low:.2f}-${candle2.high:.2f})\n"
                         message += f"Description: {alert['description']}"
-                        
+
                         # Execute triggers if defined
-                        if 'triggers' in alert and alert['triggers']:
+                        if "triggers" in alert and alert["triggers"]:
                             trigger_results = await execute_triggers(alert, message)
                             # Add trigger results to the message
                             for result in trigger_results:
                                 message += f"\n\n{result}"
-                            
-                        alert['triggered_date'] = datetime.now().isoformat()
+
+                        alert["triggered_date"] = datetime.now().isoformat()
                         any_alert_triggered = True
-                        
-                        await send_telegram_message(telegram_enabled, telegram_token, telegram_chat_id, message)
-                        logging.info(f"Ratio alert sent for {alert['symbol1']}/{alert['symbol2']}")
-            
+
+                        await send_telegram_message(
+                            telegram_enabled, telegram_token, telegram_chat_id, message
+                        )
+                        logging.info(
+                            f"Ratio alert sent for {alert['symbol1']}/{alert['symbol2']}"
+                        )
+
             else:
-<<<<<<< HEAD
                 # Handle standard single symbol alerts
-=======
-                # Handle single symbol alerts
->>>>>>> 215b8a57
-                alert['symbol'] = alert['symbol'].upper()
-                candle = get_crypto_candle(alert['symbol'])
-                
+                alert["symbol"] = alert["symbol"].upper()
+                candle = get_crypto_candle(alert["symbol"])
+
                 if candle:
                     # Check if candle meets condition
-                    condition_met = candle.meets_condition(alert['price'], alert['operator'])
-                    
+                    condition_met = candle.meets_condition(
+                        alert["price"], alert["operator"]
+                    )
+
                     if condition_met:
                         message = f"🚨 Alert for {alert['symbol']}!\n"
                         message += f"Current price: ${candle.close:.2f}\n"
                         message += f"Price range in last 5 min: ${candle.low:.2f}-${candle.high:.2f}\n"
-                        message += f"Alert condition: ${alert['price']} {alert['operator']}\n"
+                        message += (
+                            f"Alert condition: ${alert['price']} {alert['operator']}\n"
+                        )
                         message += f"Description: {alert['description']}"
-                        
+
                         # Execute triggers if defined
-                        if 'triggers' in alert and alert['triggers']:
+                        if "triggers" in alert and alert["triggers"]:
                             trigger_results = await execute_triggers(alert, message)
                             # Add trigger results to the message
                             for result in trigger_results:
                                 message += f"\n\n{result}"
-                            
-                        alert['triggered_date'] = datetime.now().isoformat()
+
+                        alert["triggered_date"] = datetime.now().isoformat()
                         any_alert_triggered = True
-                        
-                        await send_telegram_message(telegram_enabled, telegram_token, telegram_chat_id, message)
+
+                        await send_telegram_message(
+                            telegram_enabled, telegram_token, telegram_chat_id, message
+                        )
                         logging.info(f"Alert sent for {alert['symbol']}")
 
         if any_alert_triggered:
-            save_alerts_to_azure('alerts.json', alerts)
-        
+            save_alerts_to_azure("alerts.json", alerts)
+
         price_cache.clear()
-                    
+
     except Exception as e:
         app_logger.error(f"Error processing alerts: {str(e)}")
+
 
 async def execute_triggers(alert, message):
     """Execute all triggers defined in the alert"""
     results = []
-    
+
     try:
-        if 'triggers' not in alert or not alert['triggers']:
+        if "triggers" not in alert or not alert["triggers"]:
             return results
-        
-        for trigger in alert['triggers']:
-            trigger_type = trigger.get('type')
-            
+
+        for trigger in alert["triggers"]:
+            trigger_type = trigger.get("type")
+
             # Handle Bybit trading triggers
-            if trigger_type == 'bybit_action':
-                action = trigger.get('action')
-                params = trigger.get('params', {})
-                
+            if trigger_type == "bybit_action":
+                action = trigger.get("action")
+                params = trigger.get("params", {})
+
                 # Add symbol from alert if not in params
-                if 'symbol' not in params and trigger_type == 'bybit_action':
-                    if 'symbol' in alert:
-                        params['symbol'] = alert['symbol']
-                    elif 'symbol1' in alert:
+                if "symbol" not in params and trigger_type == "bybit_action":
+                    if "symbol" in alert:
+                        params["symbol"] = alert["symbol"]
+                    elif "symbol1" in alert:
                         # For ratio alerts, use symbol1 as the default trading pair
-                        params['symbol'] = alert['symbol1']
-                
+                        params["symbol"] = alert["symbol1"]
+
                 # Execute the Bybit action
                 result = execute_bybit_action(action, params)
-                
-                if result['success']:
+
+                if result["success"]:
                     results.append(f"✅ Bybit action '{action}' executed successfully")
                 else:
-                    results.append(f"❌ Bybit action failed: {result.get('message', 'Unknown error')}")
-            
+                    results.append(
+                        f"❌ Bybit action failed: {result.get('message', 'Unknown error')}"
+                    )
+
             # Future: Add other trigger types here
             # elif trigger_type == 'some_other_action':
             #     ...
-            
+
     except Exception as e:
         error_msg = f"Error executing triggers: {str(e)}"
         app_logger.error(error_msg)
         results.append(f"❌ {error_msg}")
-        
+
     return results